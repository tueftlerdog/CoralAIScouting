--- conflicted
+++ resolved
@@ -64,10 +64,6 @@
     </div>
 </div>
 
-<<<<<<< HEAD
-<!--TODO: show all scouting info on this team here-->
-<script src="{{ url_for('static', filename='js/search.js') }}"></script>
-=======
 <script>
 document.getElementById('team-search').addEventListener('input', debounce(async (e) => {
     const query = e.target.value.trim();
@@ -135,6 +131,5 @@
     };
 }
 </script>
->>>>>>> 5ded4885
 
 {% endblock %}